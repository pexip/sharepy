--- conflicted
+++ resolved
@@ -1,28 +1,15 @@
 import os
 import re
 import pickle
-<<<<<<< HEAD
-=======
-from getpass import getpass
-from datetime import datetime, timedelta
-from xml.sax.saxutils import escape
-import uuid
->>>>>>> 5580cebd
 
 import requests
 from . import auth
 
 
-<<<<<<< HEAD
 def connect(site, username=None, password=None):
     username = username or input("Enter your username: ")
     autoauth = auth.detect(username=username, password=password)
     return SharePointSession(site, auth=autoauth)
-=======
-def connect(site, username=None, password=None, auth_tld=None, adfsAuth=False):
-    return SharePointSession(site, username, password, auth_tld, adfsAuth)
-
->>>>>>> 5580cebd
 
 
 def load(filename="sp-session.pkl"):
@@ -52,209 +39,16 @@
       <Response [200]>
     """
 
-<<<<<<< HEAD
     def __init__(self, site=None, auth=None):
-=======
-    def __init__(self, site=None, username=None, password=None, auth_tld=None, adfsAuth=False):
->>>>>>> 5580cebd
         super().__init__()
         if site is not None:
             self.site = re.sub(r"^https?://", "", site)
-<<<<<<< HEAD
             self.auth = auth
             self.headers.update({
                 "Accept": "application/json; odata=verbose",
                 "Content-type": "application/json; odata=verbose"
             })
             self.auth.login(self.site)
-=======
-            self.tenantUrl = re.search('(.+\.com)/', self.site).group(1)
-            self.auth_tld = auth_tld or "com"
-            self.expire = datetime.now()
-            # Request credentials from user
-            self.username = username or input("Enter your username: ")
-            self.password = password
-            
-            if adfsAuth:
-                self._spoAdfsAuth()
-            else:
-                if self._spauth():
-                    self._redigest()
-                    self.headers.update({
-                        "Accept": "application/json; odata=verbose",
-                        "Content-type": "application/json; odata=verbose"
-                    })
-            
-
-    def _spauth(self):
-        """Authorise SharePoint session by generating session cookie"""
-        # Load SAML request template
-        with open(os.path.join(os.path.dirname(__file__), "saml-template.xml"), "r") as file:
-            saml = file.read()
-
-        # Insert username and password into SAML request after escaping special characters
-        password = self.password or getpass("Enter your password: ")
-        saml = saml.format(username=escape(self.username),
-                           password=escape(password),
-                           site=self.site)
-
-        # Request security token from Microsoft Online
-        print("Requesting security token...\r", end="")
-        auth_domain = "login.microsoftonline." + self.auth_tld
-        try:
-            response = requests.post("https://{}/extSTS.srf".format(auth_domain), data=saml)
-        except requests.exceptions.ConnectionError:
-            print("Could not connect to", auth_domain)
-            return
-        # Parse and extract token from returned XML
-        try:
-            root = et.fromstring(response.text)
-        except et.ParseError:
-            print("Token request failed. The server did not send a valid response")
-            return
-
-        # Extract token from returned XML
-        token = root.find(".//wsse:BinarySecurityToken", ns)
-        # Check for errors and print error messages
-        if token is None or root.find(".//S:Fault", ns) is not None:
-            print("{}: {}".format(root.find(".//S:Text", ns).text,
-                                  root.find(".//psf:text", ns).text).strip().strip("."))
-            return
-
-        # Request access token from sharepoint site
-        print("Requesting access cookie... \r", end="")
-        response = requests.post("https://" + self.site + "/_forms/default.aspx?wa=wsignin1.0",
-                                 data=token.text, headers={"Host": self.site})
-
-        # Create access cookie from returned headers
-        cookie = self._buildcookie(response.cookies)
-        # Verify access by requesting page
-        response = requests.get("https://" + self.site + "/_api/web", headers={"Cookie": cookie})
-
-        if response.status_code == requests.codes.ok:
-            self.headers.update({"Cookie": cookie})
-            self.cookie = cookie
-            print("Authentication successful   ")
-            return True
-        else:
-            print("Authentication failed       ")
-
-    
-    def _spoAdfsAuth(self):
-        """
-        Follow the process of SPO authentication with a custom STS and ADFS referenced from a PowerShell example:
-            https://blogs.technet.microsoft.com/sharepointdevelopersupport/2018/02/07/sharepoint-online-active-authentication/
-        """
-
-        # Get the user realm from the site address provided at init
-        MS_GetUserRealm = "https://login.microsoftonline.com/GetUserRealm.srf"
-        body = "login=" + self.username + "&xml=1"
-        response = requests.post(url=MS_GetUserRealm, data=body)
-        realm = "urn:federation:MicrosoftOnline"
-        stsAuth = (re.search('<STSAuthURL>(.+)</STSAuthURL>', response.text)).group(1)
-        
-        #Get the Assertion from the Custom STS url
-        
-        # Create an arbitrary GUID (it really can be arbitrary) to insert into the wsa:MessageID tag in the SAML request
-        # in the format (# of chars per section) 8-4-4-4-12. We can use the standard uuid library to do this for us.
-        guid = uuid.uuid4()
-
-        # Format the timestamps acceptable to the SAML request
-        timeCreated = datetime.utcnow()
-        timeCreatedStr = str(datetime.utcnow()).replace(' ', 'T') + 'Z'
-        timeExpire = timeCreated + timedelta(minutes=10)
-        timeExpireStr = str(timeExpire).replace(' ', 'T') + 'Z'
-
-        '''
-            Load customStsSaml request template and formate with the data required
-            guid
-            username, password
-            timeCreated, timeExpired
-            realm
-        '''
-        with open(os.path.join(os.path.dirname(__file__), "customStsSaml-template.xml"), "r") as file:
-            saml = file.read()
-
-        # Insert username and password into SAML request after escaping special characters
-        password = self.password or getpass("Enter your password: ")
-        saml = saml.format(adfs=stsAuth,
-                           guid=guid,
-                           username=escape(self.username),
-                           password=escape(password),
-                           created=timeCreatedStr,
-                           expires=timeExpireStr,
-                           realm=realm)
-
-        # HTTP Post to the STS auth url using the constructed SAML envelope above
-        headers = {"Content-Type": "application/soap+xml; charset=utf-8"}
-        response = requests.post(url=stsAuth, data=saml, headers=headers)
-
-        # Obtain the assertion from the response to use in the next step
-        samlAssertion = (re.search('<saml:Assertion.*\/saml:Assertion>', response.text)).group(0)
-        
-        # Get the BinarySecurityToken
-
-        '''
-            Load msoStsSaml request template and formate with the data required
-            customSTSAssertion
-            msoEndpoint
-        '''
-        with open(os.path.join(os.path.dirname(__file__), "msoSaml-template.xml"), "r") as file:
-            saml = file.read()
-
-        MS_msoStsAuth = "https://login.microsoftonline.com/rst2.srf"
-        MS_msoDomain = "sharepoint.com"
-        
-        # HTTP Post for the rst2.srf endpoint. headers the same as last time
-        saml = saml.format(customSTSAssertion=samlAssertion,
-                           msoEndpoint=MS_msoDomain)
-        response = requests.post(url=MS_msoStsAuth, data=saml, headers=headers)
-        binarySecurityToken = (re.search('BinarySecurityToken Id.*>([^<]+)', response.text)).group(1)
-        
-        # Use the binarySecurityToken to create a SPOIDCRL cookie which we can carry around to authenticate all calls performed against the SPO site.
-        # First authenticate for the SPOIDCRL against the tenant site
-        SPO_IDCRL_URL = "https://" + self.tenantUrl + "/_vti_bin/idcrl.svc/"
-
-        # HTTP Post request with authorization headers
-        headers = {"Authorization": "BPOSIDCRL " + binarySecurityToken, 
-                   "X-IDCRL_ACCEPTED":"t", 
-                   "User-Agent": "" }
-        response = requests.get(url=SPO_IDCRL_URL, headers=headers)
-        spoidcrlCookie = response.cookies['SPOIDCRL']
-        if response.status_code == requests.codes.ok:
-            print("ADFS Authentication successful")
-
-            # Add the SPOIDCRL cookie to the session
-            self.cookie = {"SPOIDCRL": spoidcrlCookie}
-            self.headers.update({"Content-Type": "text/xml; charset=utf-8"})
-            self.cookies.update({"SPOIDCRL": spoidcrlCookie})
-            return True
-        else:
-            print("ADFS Authentication failed")
-
-    def getSPOIDCRLCookie(self):
-        return self.cookie['SPOIDCRL']
-        
-    def _redigest(self):
-        """Check and refresh site's request form digest"""
-        if self.expire <= datetime.now():
-            # Request site context info from SharePoint site
-            response = requests.post("https://" + self.site + "/_api/contextinfo",
-                                     data="", headers={"Cookie": self.cookie})
-            # Parse digest text and timeout from XML
-            try:
-                root = et.fromstring(response.text)
-                self.digest = root.find(".//d:FormDigestValue", ns).text
-                timeout = int(root.find(".//d:FormDigestTimeoutSeconds", ns).text)
-                self.headers.update({"Cookie": self._buildcookie(response.cookies)})
-            except:
-                print("Digest request failed")
-                return
-            # Calculate digest expiry time
-            self.expire = datetime.now() + timedelta(seconds=timeout)
-
-        return self.digest
->>>>>>> 5580cebd
 
     def save(self, filename="sp-session.pkl"):
         """Serialise session object and save to file"""
@@ -273,12 +67,4 @@
             with open(filename, "wb") as file:
                 for chunk in response:
                     file.write(chunk)
-<<<<<<< HEAD
-        return response
-=======
-        return response
-
-    def _buildcookie(self, cookies, adfsAuth=False):
-        """Create session cookie from response cookie dictionary"""
-        return "rtFa=" + cookies["rtFa"] + "; FedAuth=" + cookies["FedAuth"]
->>>>>>> 5580cebd
+        return response