--- conflicted
+++ resolved
@@ -43,105 +43,12 @@
         super().__init__()
         if site is not None:
             self.site = re.sub(r"^https?://", "", site)
-<<<<<<< HEAD
-            self.auth_tld = auth_tld or "com"
-            self.expire = datetime.now()
-            # Request credentials from user
-            self.username = username or input("Enter your username: ")
-            self.password = password
-
-            if self._spauth():
-                self._redigest()
-                self.headers.update({
-                    "Accept": "application/json; odata=verbose",
-                    "Content-type": "application/json; odata=verbose"
-                })
-
-    def _spauth(self):
-        """Authorise SharePoint session by generating session cookie"""
-        # Load SAML request template
-        with open(os.path.join(os.path.dirname(__file__), "saml-template.xml"), "r") as file:
-            saml = file.read()
-
-        # Insert username and password into SAML request after escaping special characters
-        password = self.password or getpass("Enter your password: ")
-        saml = saml.format(username=escape(self.username),
-                           password=escape(password),
-                           site=self.site)
-
-        # Request security token from Microsoft Online
-        print("Requesting security token...\r", end="")
-        auth_domain = "login.microsoftonline." + self.auth_tld
-        try:
-            response = requests.post("https://{}/extSTS.srf".format(auth_domain), data=saml)
-        except requests.exceptions.ConnectionError:
-            print("Could not connect to", auth_domain)
-            return
-        # Parse and extract token from returned XML
-        try:
-            root = et.fromstring(response.text)
-        except et.ParseError:
-            print("Token request failed. The server did not send a valid response")
-            return
-
-        # Extract token from returned XML
-        token = root.find(".//wsse:BinarySecurityToken", ns)
-        # Check for errors and print error messages
-        if token is None or root.find(".//S:Fault", ns) is not None:
-            if root.find(".//S:Text", ns) is not None and root.find(".//psf:text", ns) is not None:
-                print("{}: {}".format(root.find(".//S:Text", ns).text,
-                                      root.find(".//psf:text", ns).text).strip().strip("."))
-            elif root.find(".//S:Detail", ns) is not None:
-                print("Error: " + " ".join(root.find(".//S:Detail", ns).itertext()))
-            else:
-                print("Unknown error fetching security token:\n" + root.tostring())
-            return
-
-        # Request access token from sharepoint site
-        print("Requesting access cookie... \r", end="")
-        response = requests.post("https://" + self.site + "/_forms/default.aspx?wa=wsignin1.0",
-                                 data=token.text, headers={"Host": self.site})
-
-        # Create access cookie from returned headers
-        cookie = self._buildcookie(response.cookies)
-        # Verify access by requesting page
-        response = requests.get("https://" + self.site + "/_api/web", headers={"Cookie": cookie})
-
-        if response.status_code == requests.codes.ok:
-            self.headers.update({"Cookie": cookie})
-            self.cookie = cookie
-            print("Authentication successful   ")
-            return True
-        else:
-            print("Authentication failed       ")
-
-    def _redigest(self):
-        """Check and refresh site's request form digest"""
-        if self.expire <= datetime.now():
-            # Request site context info from SharePoint site
-            response = requests.post("https://" + self.site + "/_api/contextinfo",
-                                     data="", headers={"Cookie": self.cookie})
-            # Parse digest text and timeout from XML
-            try:
-                root = et.fromstring(response.text)
-                self.digest = root.find(".//d:FormDigestValue", ns).text
-                timeout = int(root.find(".//d:FormDigestTimeoutSeconds", ns).text)
-                self.headers.update({"Cookie": self._buildcookie(response.cookies)})
-            except:
-                print("Digest request failed")
-                return
-            # Calculate digest expiry time
-            self.expire = datetime.now() + timedelta(seconds=timeout)
-
-        return self.digest
-=======
             self.auth = auth
             self.headers.update({
                 "Accept": "application/json; odata=verbose",
                 "Content-type": "application/json; odata=verbose"
             })
             self.auth.login(self.site)
->>>>>>> c7fcfd90
 
     def save(self, filename="sp-session.pkl"):
         """Serialise session object and save to file"""
