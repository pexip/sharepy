--- conflicted
+++ resolved
@@ -79,9 +79,6 @@
 
         # Request security token from Microsoft Online
         print("Requesting security token...\r", end="")
-<<<<<<< HEAD
-        response = requests.post("https://login.microsoftonline.com/extSTS.srf", data=saml)
-=======
         auth_domain = "login.microsoftonline." + self.auth_tld
         try:
             response = requests.post("https://{}/extSTS.srf".format(auth_domain), data=saml)
@@ -89,7 +86,6 @@
             print("Could not connect to", auth_domain)
             return
         # Parse and extract token from returned XML
->>>>>>> ea376d7f
         try:
             root = et.fromstring(response.text)
         except et.ParseError:
